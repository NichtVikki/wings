package api

import (
	"encoding/json"
	"fmt"
	"github.com/pkg/errors"
	"github.com/pterodactyl/wings/parser"
)

const (
	ProcessStopCommand    = "command"
	ProcessStopSignal     = "signal"
	ProcessStopNativeStop = "stop"
)

// Holds the server configuration data returned from the Panel. When a server process
// is started, Wings communicates with the Panel to fetch the latest build information
// as well as get all of the details needed to parse the given Egg.
//
// This means we do not need to hit Wings each time part of the server is updated, and
// the Panel serves as the source of truth at all times. This also means if a configuration
// is accidentally wiped on Wings we can self-recover without too much hassle, so long
// as Wings is aware of what servers should exist on it.
type ServerConfigurationResponse struct {
	Settings             json.RawMessage       `json:"settings"`
	ProcessConfiguration *ProcessConfiguration `json:"process_configuration"`
}

// Defines the process configuration for a given server instance. This sets what the
// daemon is looking for to mark a server as done starting, what to do when stopping,
// and what changes to make to the configuration file for a server.
type ProcessConfiguration struct {
	Startup struct {
		Done            string   `json:"done"`
		UserInteraction []string `json:"userInteraction"`
	} `json:"startup"`
	Stop struct {
		Type  string `json:"type"`
		Value string `json:"value"`
	} `json:"stop"`
	ConfigurationFiles []parser.ConfigurationFile `json:"configs"`
}

// Defines installation script information for a server process. This is used when
// a server is installed for the first time, and when a server is marked for re-installation.
type InstallationScript struct {
	ContainerImage string `json:"container_image"`
	Entrypoint     string `json:"entrypoint"`
	Script         string `json:"script"`
}

// Fetches the server configuration and returns the struct for it.
func (r *PanelRequest) GetServerConfiguration(uuid string) (*ServerConfigurationResponse, *RequestError, error) {
	resp, err := r.Get(fmt.Sprintf("/servers/%s", uuid))
	if err != nil {
		return nil, nil, errors.WithStack(err)
	}
	defer resp.Body.Close()

	r.Response = resp

	if r.HasError() {
		return nil, r.Error(), nil
	}

	res := &ServerConfigurationResponse{}
	b, _ := r.ReadBody()

	if err := json.Unmarshal(b, res); err != nil {
		return nil, nil, errors.WithStack(err)
	}

	return res, nil, nil
}

// Fetches installation information for the server process.
func (r *PanelRequest) GetInstallationScript(uuid string) (InstallationScript, *RequestError, error) {
	res := InstallationScript{}

	resp, err := r.Get(fmt.Sprintf("/servers/%s/install", uuid))
	if err != nil {
		return res, nil, errors.WithStack(err)
	}
	defer resp.Body.Close()

	r.Response = resp

	if r.HasError() {
		return res, r.Error(), nil
	}

	b, _ := r.ReadBody()

	if err := json.Unmarshal(b, &res); err != nil {
		return res, nil, errors.WithStack(err)
	}

	return res, nil, nil
}

type installRequest struct {
	Successful bool `json:"successful"`
}

// Marks a server as being installed successfully or unsuccessfully on the panel.
func (r *PanelRequest) SendInstallationStatus(uuid string, successful bool) (*RequestError, error) {
	b, err := json.Marshal(installRequest{Successful: successful})
	if err != nil {
		return nil, errors.WithStack(err)
	}

	resp, err := r.Post(fmt.Sprintf("/servers/%s/install", uuid), b)
	if err != nil {
		return nil, errors.WithStack(err)
	}
	defer resp.Body.Close()

	r.Response = resp
	if r.HasError() {
		return r.Error(), nil
	}

	return nil, nil
}

<<<<<<< HEAD
type archiveRequest struct {
	Successful bool `json:"successful"`
}

func (r *PanelRequest) SendArchiveStatus(uuid string, successful bool) (*RequestError, error) {
	b, err := json.Marshal(archiveRequest{Successful: successful})
=======
type BackupRequest struct {
	Successful bool `json:"successful"`
	Sha256Hash string `json:"sha256_hash"`
	FileSize int64 `json:"file_size"`
}

func (r *PanelRequest) SendBackupStatus(uuid string, backup string, data BackupRequest) (*RequestError, error) {
	b, err := json.Marshal(data)
>>>>>>> 4ce2b734
	if err != nil {
		return nil, errors.WithStack(err)
	}

<<<<<<< HEAD
	resp, err := r.Post(fmt.Sprintf("/servers/%s/archive", uuid), b)
	if err != nil {
		return nil, errors.WithStack(err)
	}
	defer resp.Body.Close()

	r.Response = resp
	if r.HasError() {
		return r.Error(), nil
	}

	return nil, nil
}

func (r *PanelRequest) SendTransferFailure(uuid string) (*RequestError, error) {
	resp, err := r.Get(fmt.Sprintf("/servers/%s/transfer/failure", uuid))
	if err != nil {
		return nil, errors.WithStack(err)
	}
	defer resp.Body.Close()

	r.Response = resp
	if r.HasError() {
		return r.Error(), nil
	}

	return nil, nil
}

func (r *PanelRequest) SendTransferSuccess(uuid string) (*RequestError, error) {
	resp, err := r.Get(fmt.Sprintf("/servers/%s/transfer/success", uuid))
=======
	resp, err := r.Post(fmt.Sprintf("/servers/%s/backup/%s", uuid, backup), b)
>>>>>>> 4ce2b734
	if err != nil {
		return nil, errors.WithStack(err)
	}
	defer resp.Body.Close()

	r.Response = resp
	if r.HasError() {
		return r.Error(), nil
	}

	return nil, nil
}<|MERGE_RESOLUTION|>--- conflicted
+++ resolved
@@ -123,14 +123,60 @@
 	return nil, nil
 }
 
-<<<<<<< HEAD
 type archiveRequest struct {
 	Successful bool `json:"successful"`
 }
 
 func (r *PanelRequest) SendArchiveStatus(uuid string, successful bool) (*RequestError, error) {
 	b, err := json.Marshal(archiveRequest{Successful: successful})
-=======
+	if err != nil {
+		return nil, errors.WithStack(err)
+	}
+
+	resp, err := r.Post(fmt.Sprintf("/servers/%s/archive", uuid), b)
+	if err != nil {
+		return nil, errors.WithStack(err)
+	}
+	defer resp.Body.Close()
+
+	r.Response = resp
+	if r.HasError() {
+		return r.Error(), nil
+	}
+
+	return nil, nil
+}
+
+func (r *PanelRequest) SendTransferFailure(uuid string) (*RequestError, error) {
+	resp, err := r.Get(fmt.Sprintf("/servers/%s/transfer/failure", uuid))
+	if err != nil {
+		return nil, errors.WithStack(err)
+	}
+	defer resp.Body.Close()
+
+	r.Response = resp
+	if r.HasError() {
+		return r.Error(), nil
+	}
+
+	return nil, nil
+}
+
+func (r *PanelRequest) SendTransferSuccess(uuid string) (*RequestError, error) {
+	resp, err := r.Get(fmt.Sprintf("/servers/%s/transfer/success", uuid))
+	if err != nil {
+		return nil, errors.WithStack(err)
+	}
+	defer resp.Body.Close()
+
+	r.Response = resp
+	if r.HasError() {
+		return r.Error(), nil
+	}
+
+	return nil, nil
+}
+
 type BackupRequest struct {
 	Successful bool `json:"successful"`
 	Sha256Hash string `json:"sha256_hash"`
@@ -139,46 +185,11 @@
 
 func (r *PanelRequest) SendBackupStatus(uuid string, backup string, data BackupRequest) (*RequestError, error) {
 	b, err := json.Marshal(data)
->>>>>>> 4ce2b734
-	if err != nil {
-		return nil, errors.WithStack(err)
-	}
-
-<<<<<<< HEAD
-	resp, err := r.Post(fmt.Sprintf("/servers/%s/archive", uuid), b)
-	if err != nil {
-		return nil, errors.WithStack(err)
-	}
-	defer resp.Body.Close()
-
-	r.Response = resp
-	if r.HasError() {
-		return r.Error(), nil
-	}
-
-	return nil, nil
-}
-
-func (r *PanelRequest) SendTransferFailure(uuid string) (*RequestError, error) {
-	resp, err := r.Get(fmt.Sprintf("/servers/%s/transfer/failure", uuid))
-	if err != nil {
-		return nil, errors.WithStack(err)
-	}
-	defer resp.Body.Close()
-
-	r.Response = resp
-	if r.HasError() {
-		return r.Error(), nil
-	}
-
-	return nil, nil
-}
-
-func (r *PanelRequest) SendTransferSuccess(uuid string) (*RequestError, error) {
-	resp, err := r.Get(fmt.Sprintf("/servers/%s/transfer/success", uuid))
-=======
+	if err != nil {
+		return nil, errors.WithStack(err)
+	}
+
 	resp, err := r.Post(fmt.Sprintf("/servers/%s/backup/%s", uuid, backup), b)
->>>>>>> 4ce2b734
 	if err != nil {
 		return nil, errors.WithStack(err)
 	}
